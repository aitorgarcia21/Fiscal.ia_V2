import React, { useState, useEffect, useRef } from 'react';
import { useNavigate } from 'react-router-dom';
import { PlusCircle, Search, Eye, Edit3, Trash2, MessageSquare as MessageSquareIcon, Euro, Users, Mic, MicOff, Brain, Settings, Plus, Edit2, TrendingUp, Shield, Globe2, Download, FileText, FileSpreadsheet, X, Send, Bot } from 'lucide-react';
import apiClient from '../services/apiClient';
import { ClientProfile } from '../types/clientProfile';
import { useAuth } from '../contexts/AuthContext';
import { useCountry } from '../contexts/CountryContext';
<<<<<<< HEAD
import { CountrySelector } from '../components/CountrySelector';
import { FrancisFloatingButton } from '../components/FrancisFloatingButton';
=======

>>>>>>> 1f4ab6e5

const ITEMS_PER_PAGE = 8;

export function ProDashboardPage() {
  const navigate = useNavigate();
  const { user, isAuthenticated } = useAuth();
  const { country } = useCountry();
  const [clients, setClients] = useState<ClientProfile[]>([]);
  const [isLoading, setIsLoading] = useState(true);
  const [error, setError] = useState<string | null>(null);
  const [searchTerm, setSearchTerm] = useState('');
  const [currentPage, setCurrentPage] = useState(1);
  const [isExporting, setIsExporting] = useState(false);
<<<<<<< HEAD
  const [showFrancisChat, setShowFrancisChat] = useState(true);
=======
  const [isChatOpen, setIsChatOpen] = useState(false);
  const [messages, setMessages] = useState<Array<{role: 'user' | 'assistant', content: string, timestamp: Date}>>([]);
  const [currentMessage, setCurrentMessage] = useState('');
  const [isLoadingMessage, setIsLoadingMessage] = useState(false);
  const messagesEndRef = useRef<HTMLDivElement>(null);
>>>>>>> 1f4ab6e5

  useEffect(() => {
    const fetchClients = async () => {
      if (isAuthenticated) {
        setIsLoading(true);
        setError(null);
        try {
          const response = await apiClient<ClientProfile[]>('/api/pro/clients/');
          setClients(response || []);
        } catch (err: any) {
          console.error("Erreur lors du chargement des clients:", err);
          setError(err.data?.detail || err.message || 'Erreur lors du chargement des clients.');
        } finally {
          setIsLoading(false);
        }
      }
    };

    fetchClients();
  }, [isAuthenticated]);

  const filteredClients = clients.filter(client => 
    `${client.prenom_client} ${client.nom_client}`.toLowerCase().includes(searchTerm.toLowerCase()) ||
    (client.email_client && client.email_client.toLowerCase().includes(searchTerm.toLowerCase()))
  );

  const totalPages = Math.ceil(filteredClients.length / ITEMS_PER_PAGE);
  const startIndex = (currentPage - 1) * ITEMS_PER_PAGE;
  const endIndex = startIndex + ITEMS_PER_PAGE;
  const currentClients = filteredClients.slice(startIndex, endIndex);

  const handleAddNewClient = () => {
    navigate('/pro/clients/new');
  };
  
  const handleViewClient = (clientId: number | string) => {
    navigate(`/pro/clients/${clientId}`);
  };
  
  const handleEditClient = (clientId: number | string) => {
    navigate(`/pro/clients/${clientId}/edit`);
  };
  
  const handleDeleteClient = async (clientId: number | string) => {
    if (window.confirm("Êtes-vous sûr de vouloir supprimer ce client ? Cette action est irréversible.")){
      try {
        await apiClient(`/api/pro/clients/${clientId}`, { method: 'DELETE' });
        setClients(prevClients => prevClients.filter(c => c.id !== clientId));
        setError(null);
      } catch (err: any) {
        console.error("Erreur lors de la suppression du client:", err);
        setError(err.data?.detail || err.message || 'Une erreur est survenue lors de la suppression du client.');
      }
    }
  };

  // Fonctions d'export
  const handleExportPDF = async (clientId: number | string) => {
    setIsExporting(true);
    try {
      const response = await fetch(`${import.meta.env.VITE_API_URL}/api/pro/clients/${clientId}/export-pdf`, {
        method: 'GET',
        headers: {
          'Authorization': `Bearer ${localStorage.getItem('access_token')}`,
        },
      });
      
      if (!response.ok) throw new Error('Erreur lors de l\'export PDF');
      
      const blob = await response.blob();
      const url = window.URL.createObjectURL(blob);
      const link = document.createElement('a');
      link.href = url;
      link.download = `fiche_client_${clientId}_${new Date().toISOString().split('T')[0]}.pdf`;
      document.body.appendChild(link);
      link.click();
      document.body.removeChild(link);
      window.URL.revokeObjectURL(url);
    } catch (error) {
      console.error('Erreur export PDF:', error);
      setError('Erreur lors de l\'export PDF');
    } finally {
      setIsExporting(false);
    }
  };

  const handleExportExcel = async (clientId: number | string) => {
    setIsExporting(true);
    try {
      const response = await fetch(`${import.meta.env.VITE_API_URL}/api/pro/clients/${clientId}/export-excel`, {
        method: 'GET',
        headers: {
          'Authorization': `Bearer ${localStorage.getItem('access_token')}`,
        },
      });
      
      if (!response.ok) throw new Error('Erreur lors de l\'export Excel');
      
      const blob = await response.blob();
      const url = window.URL.createObjectURL(blob);
      const link = document.createElement('a');
      link.href = url;
      link.download = `fiche_client_${clientId}_${new Date().toISOString().split('T')[0]}.xlsx`;
      document.body.appendChild(link);
      link.click();
      document.body.removeChild(link);
      window.URL.revokeObjectURL(url);
    } catch (error) {
      console.error('Erreur export Excel:', error);
      setError('Erreur lors de l\'export Excel');
    } finally {
      setIsExporting(false);
    }
  };

  const handleExportCSV = async (clientId: number | string) => {
    setIsExporting(true);
    try {
      const response = await fetch(`${import.meta.env.VITE_API_URL}/api/pro/clients/${clientId}/export-csv`, {
        method: 'GET',
        headers: {
          'Authorization': `Bearer ${localStorage.getItem('access_token')}`,
        },
      });
      
      if (!response.ok) throw new Error('Erreur lors de l\'export CSV');
      
      const blob = await response.blob();
      const url = window.URL.createObjectURL(blob);
      const link = document.createElement('a');
      link.href = url;
      link.download = `fiche_client_${clientId}_${new Date().toISOString().split('T')[0]}.csv`;
      document.body.appendChild(link);
      link.click();
      document.body.removeChild(link);
      window.URL.revokeObjectURL(url);
    } catch (error) {
      console.error('Erreur export CSV:', error);
      setError('Erreur lors de l\'export CSV');
    } finally {
      setIsExporting(false);
    }
  };

  // Fonctions d'export pour les analyses
  const handleExportAnalysisPDF = async (clientId: number | string) => {
    setIsExporting(true);
    try {
      const response = await fetch(`${import.meta.env.VITE_API_URL}/api/pro/clients/${clientId}/export-analysis-pdf`, {
        method: 'GET',
        headers: {
          'Authorization': `Bearer ${localStorage.getItem('access_token')}`,
        },
      });
      
      if (!response.ok) throw new Error('Erreur lors de l\'export de l\'analyse PDF');
      
      const blob = await response.blob();
      const url = window.URL.createObjectURL(blob);
      const link = document.createElement('a');
      link.href = url;
      link.download = `analyse_client_${clientId}_${new Date().toISOString().split('T')[0]}.pdf`;
      document.body.appendChild(link);
      link.click();
      document.body.removeChild(link);
      window.URL.revokeObjectURL(url);
    } catch (error) {
      console.error('Erreur export analyse PDF:', error);
      setError('Erreur lors de l\'export de l\'analyse PDF');
    } finally {
      setIsExporting(false);
    }
  };

  const handleExportIrppPDF = async (clientId: number | string) => {
    setIsExporting(true);
    try {
      const response = await fetch(`${import.meta.env.VITE_API_URL}/api/pro/clients/${clientId}/export-irpp-pdf`, {
        method: 'GET',
        headers: {
          'Authorization': `Bearer ${localStorage.getItem('access_token')}`,
        },
      });
      
      if (!response.ok) throw new Error('Erreur lors de l\'export IRPP PDF');
      
      const blob = await response.blob();
      const url = window.URL.createObjectURL(blob);
      const link = document.createElement('a');
      link.href = url;
      link.download = `analyse_irpp_client_${clientId}_${new Date().toISOString().split('T')[0]}.pdf`;
      document.body.appendChild(link);
      link.click();
      document.body.removeChild(link);
      window.URL.revokeObjectURL(url);
    } catch (error) {
      console.error('Erreur export IRPP PDF:', error);
      setError('Erreur lors de l\'export IRPP PDF');
    } finally {
      setIsExporting(false);
    }
  };

  const professionalName = user?.user_metadata?.full_name || user?.email || 'Professionnel';

  // Fonction pour faire défiler vers le bas des messages
  const scrollToBottom = () => {
    messagesEndRef.current?.scrollIntoView({ behavior: 'smooth' });
  };

  useEffect(() => {
    scrollToBottom();
  }, [messages]);

  // Fonction pour envoyer un message à Francis
  const sendMessage = async () => {
    if (!currentMessage.trim()) return;

    const userMessage = {
      role: 'user' as const,
      content: currentMessage,
      timestamp: new Date()
    };

    setMessages(prev => [...prev, userMessage]);
    setCurrentMessage('');
    setIsLoadingMessage(true);

    try {
      const response = await apiClient('/api/chat/', {
        method: 'POST',
        body: JSON.stringify({
          message: currentMessage,
          country: country || 'france'
        })
      });

      const assistantMessage = {
        role: 'assistant' as const,
        content: response.response || 'Désolé, je n\'ai pas pu traiter votre demande.',
        timestamp: new Date()
      };

      setMessages(prev => [...prev, assistantMessage]);
    } catch (error) {
      console.error('Erreur lors de l\'envoi du message:', error);
      const errorMessage = {
        role: 'assistant' as const,
        content: 'Désolé, une erreur est survenue. Veuillez réessayer.',
        timestamp: new Date()
      };
      setMessages(prev => [...prev, errorMessage]);
    } finally {
      setIsLoadingMessage(false);
    }
  };

  const handleKeyPress = (e: React.KeyboardEvent) => {
    if (e.key === 'Enter' && !e.shiftKey) {
      e.preventDefault();
      sendMessage();
    }
  };

  return (
    <div className="min-h-screen flex flex-col bg-gradient-to-br from-[#0f1419] via-[#1a2332] to-[#243447] text-gray-100">
      {/* Header amélioré avec logo */}
      <div className="bg-[#162238] border-b border-[#c5a572]/20 p-4">
        <div className="flex items-center justify-between">
          <div className="flex items-center gap-4">
            {/* Logo Francis (bulle + euro) */}
            <div className="flex items-center gap-3">
              <div className="relative inline-flex items-center justify-center group">
                <MessageSquareIcon className="h-10 w-10 text-[#c5a572] transition-transform group-hover:scale-110 duration-300" />
                <Euro className="h-7 w-7 text-[#c5a572] absolute -bottom-2 -right-2 bg-[#162238] rounded-full p-0.5 transition-transform group-hover:scale-110 duration-300" />
              </div>
              <div>
                <h1 className="text-2xl font-bold text-white">Francis</h1>
                <p className="text-sm text-[#c5a572] font-medium">Le copilote financier</p>
              </div>
            </div>
          </div>
          
          <div className="flex items-center gap-4">
            <span className="text-sm text-gray-300 hidden md:block">
              {professionalName}
            </span>
          </div>
        </div>
      </div>

      {/* Contenu principal amélioré */}
      <div className="flex-1 p-6">
        <div className="max-w-7xl mx-auto space-y-8">
          


          {/* Section Clients existante */}
          <div className="bg-[#1a2332]/60 backdrop-blur-sm border border-[#c5a572]/20 rounded-xl p-6">
            <div className="flex items-center justify-between mb-6">
              <div>
                <h2 className="text-2xl font-bold text-white mb-2">Mes Clients</h2>
                <p className="text-gray-400">
                  {clients.length} client{clients.length > 1 ? 's' : ''} enregistré{clients.length > 1 ? 's' : ''}
                </p>
              </div>
              <button
                onClick={() => navigate('/pro/clients/new')}
                className="bg-gradient-to-r from-[#c5a572] to-[#e8cfa0] text-[#162238] px-6 py-3 rounded-xl font-semibold hover:shadow-lg transition-all flex items-center gap-2"
              >
                <Plus className="w-5 h-5" />
                Nouveau Client
              </button>
            </div>

            {error && (
              <div className="mb-4 p-4 bg-red-500/20 border border-red-500/30 rounded-lg text-red-300">
                {error}
              </div>
            )}

            {isLoading ? (
              <div className="text-center py-8">
                <div className="inline-block animate-spin rounded-full h-8 w-8 border-b-2 border-[#c5a572]"></div>
                <p className="mt-2 text-gray-400">Chargement des clients...</p>
              </div>
            ) : clients.length > 0 ? (
              <div className="grid grid-cols-1 md:grid-cols-2 lg:grid-cols-3 gap-4">
                {clients.map((client) => (
                  <div
                    key={client.id}
                    className="bg-[#162238] border border-[#c5a572]/20 rounded-xl p-6 hover:border-[#c5a572]/40 transition-all"
                  >
                    <div className="flex items-center justify-between mb-4">
                      <div className="flex items-center gap-3">
                        <div className="w-12 h-12 bg-gradient-to-br from-[#c5a572] to-[#e8cfa0] rounded-full flex items-center justify-center">
                          <Users className="w-6 h-6 text-[#162238]" />
                        </div>
                        <div>
                          <h3 className="font-semibold text-white">
                            {client.prenom_client} {client.nom_client}
                          </h3>
                          <p className="text-sm text-gray-400">{client.email_client}</p>
                        </div>
                      </div>
                    </div>

                    <div className="space-y-2 mb-4">
                      {client.situation_maritale_client && (
                        <p className="text-sm text-gray-300">
                          <span className="text-gray-400">Situation:</span> {client.situation_maritale_client}
                        </p>
                      )}
                      {client.revenu_net_annuel_client1 && (
                        <p className="text-sm text-gray-300">
                          <span className="text-gray-400">Revenus:</span> {Number(client.revenu_net_annuel_client1).toLocaleString('fr-FR')}€
                        </p>
                      )}
                      {client.tranche_marginale_imposition_estimee && (
                        <p className="text-sm text-gray-300">
                          <span className="text-gray-400">TMI:</span> {client.tranche_marginale_imposition_estimee}%
                        </p>
                      )}
                    </div>

                    <div className="flex gap-2">
                      <button
                        onClick={() => handleViewClient(client.id)}
                        className="flex-1 bg-[#1a2332] text-[#c5a572] px-3 py-2 rounded-lg text-sm hover:bg-[#223c63] transition-colors"
                      >
                        Voir
                      </button>
                      <button
                        onClick={() => handleEditClient(client.id)}
                        className="bg-[#1a2332] text-gray-300 px-3 py-2 rounded-lg text-sm hover:bg-[#223c63] transition-colors"
                        title="Modifier le client"
                        aria-label="Modifier le client"
                      >
                        <Edit2 className="w-4 h-4" />
                      </button>
                      
                      {/* Menu d'export */}
                      <div className="relative group">
                        <button
                          className="bg-[#1a2332] text-blue-400 px-3 py-2 rounded-lg text-sm hover:bg-[#223c63] transition-colors"
                          title="Exporter"
                          aria-label="Exporter"
                        >
                          <Download className="w-4 h-4" />
                        </button>
                        <div className="absolute right-0 top-full mt-1 bg-[#162238] border border-[#c5a572]/20 rounded-lg shadow-lg opacity-0 invisible group-hover:opacity-100 group-hover:visible transition-all duration-200 z-10 min-w-[140px]">
                          <div className="px-3 py-2 text-xs text-gray-400 border-b border-[#c5a572]/20">
                            Fiche client
                          </div>
                          <button
                            onClick={() => handleExportPDF(client.id)}
                            disabled={isExporting}
                            className="w-full px-3 py-2 text-left text-sm text-white hover:bg-[#223c63] transition-colors flex items-center gap-2 disabled:opacity-50"
                            title="Exporter en PDF"
                          >
                            <FileText className="w-3 h-3" />
                            PDF
                          </button>
                          <button
                            onClick={() => handleExportExcel(client.id)}
                            disabled={isExporting}
                            className="w-full px-3 py-2 text-left text-sm text-white hover:bg-[#223c63] transition-colors flex items-center gap-2 disabled:opacity-50"
                            title="Exporter en Excel"
                          >
                            <FileSpreadsheet className="w-3 h-3" />
                            Excel
                          </button>
                          <button
                            onClick={() => handleExportCSV(client.id)}
                            disabled={isExporting}
                            className="w-full px-3 py-2 text-left text-sm text-white hover:bg-[#223c63] transition-colors flex items-center gap-2 disabled:opacity-50"
                            title="Exporter en CSV"
                          >
                            <Download className="w-3 h-3" />
                            CSV
                          </button>
                          <div className="px-3 py-2 text-xs text-gray-400 border-b border-[#c5a572]/20">
                            Analyses
                          </div>
                          <button
                            onClick={() => handleExportAnalysisPDF(client.id)}
                            disabled={isExporting}
                            className="w-full px-3 py-2 text-left text-sm text-white hover:bg-[#223c63] transition-colors flex items-center gap-2 disabled:opacity-50"
                            title="Exporter l'analyse en PDF"
                          >
                            <FileText className="w-3 h-3" />
                            Analyse PDF
                          </button>
                          <button
                            onClick={() => handleExportIrppPDF(client.id)}
                            disabled={isExporting}
                            className="w-full px-3 py-2 text-left text-sm text-white hover:bg-[#223c63] transition-colors flex items-center gap-2 disabled:opacity-50"
                            title="Exporter l'analyse IRPP en PDF"
                          >
                            <TrendingUp className="w-3 h-3" />
                            IRPP PDF
                          </button>
                        </div>
                      </div>
                      
                      <button
                        onClick={() => handleDeleteClient(client.id)}
                        className="bg-[#1a2332] text-red-400 px-3 py-2 rounded-lg text-sm hover:bg-[#223c63] transition-colors"
                        title="Supprimer le client"
                        aria-label="Supprimer le client"
                      >
                        <Trash2 className="w-4 h-4" />
                      </button>
                    </div>
                  </div>
                ))}
              </div>
            ) : (
              <div className="text-center py-8">
                <Users className="w-16 h-16 text-gray-400 mx-auto mb-4" />
                <h3 className="text-lg font-semibold text-white mb-2">Aucun client</h3>
                <p className="text-gray-400 mb-4">
                  Commencez par ajouter votre premier client pour utiliser Francis Pro.
                </p>
                <button
                  onClick={() => navigate('/pro/clients/new')}
                  className="bg-gradient-to-r from-[#c5a572] to-[#e8cfa0] text-[#162238] px-6 py-3 rounded-xl font-semibold hover:shadow-lg transition-all"
                >
                  Ajouter mon premier client
                </button>
              </div>
            )}
          </div>

          {/* Actions rapides */}
          <div className="grid grid-cols-1 md:grid-cols-3 gap-4">
            <button
              onClick={() => navigate('/pro/chat')}
              className="bg-[#1a2332] border border-[#c5a572]/20 rounded-xl p-6 hover:border-[#c5a572]/40 transition-all text-left group"
            >
              <div className="flex items-center gap-4">
                <div className="w-12 h-12 bg-gradient-to-br from-[#c5a572] to-[#e8cfa0] rounded-xl flex items-center justify-center">
                  <MessageSquareIcon className="w-6 h-6 text-[#162238]" />
                </div>
                <div>
                  <h3 className="font-semibold text-white group-hover:text-[#c5a572] transition-colors">
                    Chat Francis
                  </h3>
                  <p className="text-sm text-gray-400">Posez vos questions</p>
                </div>
              </div>
            </button>



            <button
              onClick={() => navigate('/pro/settings')}
              className="bg-[#1a2332] border border-[#c5a572]/20 rounded-xl p-6 hover:border-[#c5a572]/40 transition-all text-left group"
            >
              <div className="flex items-center gap-4">
                <div className="w-12 h-12 bg-gradient-to-br from-[#c5a572] to-[#e8cfa0] rounded-xl flex items-center justify-center">
                  <Shield className="w-6 h-6 text-[#162238]" />
                </div>
                <div>
                  <h3 className="font-semibold text-white group-hover:text-[#c5a572] transition-colors">
                    Paramètres
                  </h3>
                  <p className="text-sm text-gray-400">Configurez votre compte</p>
                </div>
              </div>
            </button>
          </div>
        </div>
      </div>
<<<<<<< HEAD
      <FrancisFloatingButton 
        position="right"
        onClick={() => setShowFrancisChat(!showFrancisChat)}
      />
      {showFrancisChat && (
        <div className="fixed inset-0 bg-black bg-opacity-50 z-50 flex justify-end">
          <div className="bg-white w-full max-w-md h-full shadow-xl">
            {/* <FrancisChat onClose={() => setShowFrancisChat(false)} /> */}
          </div>
        </div>
      )}
=======

      {/* Chat Francis flottant */}
      <div className="fixed bottom-6 right-6 z-50">
        {/* Bouton flottant Francis */}
        {!isChatOpen && (
          <button
            onClick={() => setIsChatOpen(true)}
            className="bg-gradient-to-r from-[#c5a572] to-[#e8cfa0] text-[#162238] p-4 rounded-full shadow-2xl hover:shadow-3xl transition-all duration-300 hover:scale-110 group"
            title="Parler à Francis"
          >
            <div className="relative">
              <Bot className="w-8 h-8" />
              <div className="absolute -top-1 -right-1 w-3 h-3 bg-green-400 rounded-full animate-pulse"></div>
            </div>
          </button>
        )}

        {/* Interface de chat */}
        {isChatOpen && (
          <div className="bg-[#162238] border border-[#c5a572]/20 rounded-2xl shadow-2xl w-96 h-[500px] flex flex-col">
            {/* Header du chat */}
            <div className="flex items-center justify-between p-4 border-b border-[#c5a572]/20">
              <div className="flex items-center gap-3">
                <div className="relative">
                  <Bot className="w-8 h-8 text-[#c5a572]" />
                  <div className="absolute -top-1 -right-1 w-3 h-3 bg-green-400 rounded-full animate-pulse"></div>
                </div>
                <div>
                  <h3 className="font-semibold text-white">Francis</h3>
                  <p className="text-xs text-[#c5a572]">Copilote financier</p>
                </div>
              </div>
              <button
                onClick={() => setIsChatOpen(false)}
                className="text-gray-400 hover:text-white transition-colors"
                title="Fermer le chat"
                aria-label="Fermer le chat"
              >
                <X className="w-5 h-5" />
              </button>
            </div>

            {/* Zone des messages */}
            <div className="flex-1 overflow-y-auto p-4 space-y-4">
              {messages.length === 0 ? (
                <div className="text-center py-8">
                  <Bot className="w-12 h-12 text-[#c5a572] mx-auto mb-4" />
                  <h4 className="text-white font-semibold mb-2">Bonjour ! Je suis Francis</h4>
                  <p className="text-gray-400 text-sm">
                    Posez-moi vos questions sur la fiscalité, vos clients, ou demandez-moi de l'aide pour optimiser vos stratégies.
                  </p>
                </div>
              ) : (
                messages.map((message, index) => (
                  <div
                    key={index}
                    className={`flex ${message.role === 'user' ? 'justify-end' : 'justify-start'}`}
                  >
                    <div
                      className={`max-w-[80%] p-3 rounded-2xl ${
                        message.role === 'user'
                          ? 'bg-[#c5a572] text-[#162238]'
                          : 'bg-[#1a2332] text-white border border-[#c5a572]/20'
                      }`}
                    >
                      <p className="text-sm">{message.content}</p>
                      <p className="text-xs opacity-60 mt-1">
                        {message.timestamp.toLocaleTimeString('fr-FR', { hour: '2-digit', minute: '2-digit' })}
                      </p>
                    </div>
                  </div>
                ))
              )}
              
              {isLoadingMessage && (
                <div className="flex justify-start">
                  <div className="bg-[#1a2332] border border-[#c5a572]/20 rounded-2xl p-3">
                    <div className="flex items-center gap-2">
                      <div className="flex space-x-1">
                        <div className="w-2 h-2 bg-[#c5a572] rounded-full animate-bounce"></div>
                        <div className="w-2 h-2 bg-[#c5a572] rounded-full animate-bounce" style={{ animationDelay: '0.1s' }}></div>
                        <div className="w-2 h-2 bg-[#c5a572] rounded-full animate-bounce" style={{ animationDelay: '0.2s' }}></div>
                      </div>
                      <span className="text-sm text-gray-400">Francis réfléchit...</span>
                    </div>
                  </div>
                </div>
              )}
              
              <div ref={messagesEndRef} />
            </div>

            {/* Zone de saisie */}
            <div className="p-4 border-t border-[#c5a572]/20">
              <div className="flex gap-2">
                <input
                  type="text"
                  value={currentMessage}
                  onChange={(e) => setCurrentMessage(e.target.value)}
                  onKeyPress={handleKeyPress}
                  placeholder="Posez votre question à Francis..."
                  className="flex-1 bg-[#1a2332] border border-[#c5a572]/30 rounded-xl px-4 py-3 text-white placeholder-gray-400 focus:outline-none focus:border-[#c5a572]/50 transition-colors"
                  disabled={isLoadingMessage}
                />
                <button
                  onClick={sendMessage}
                  disabled={!currentMessage.trim() || isLoadingMessage}
                  className="bg-[#c5a572] text-[#162238] p-3 rounded-xl hover:bg-[#e8cfa0] transition-colors disabled:opacity-50 disabled:cursor-not-allowed"
                  title="Envoyer le message"
                  aria-label="Envoyer le message"
                >
                  <Send className="w-5 h-5" />
                </button>
              </div>
            </div>
          </div>
        )}
      </div>
>>>>>>> 1f4ab6e5
    </div>
  );
} <|MERGE_RESOLUTION|>--- conflicted
+++ resolved
@@ -5,12 +5,7 @@
 import { ClientProfile } from '../types/clientProfile';
 import { useAuth } from '../contexts/AuthContext';
 import { useCountry } from '../contexts/CountryContext';
-<<<<<<< HEAD
-import { CountrySelector } from '../components/CountrySelector';
-import { FrancisFloatingButton } from '../components/FrancisFloatingButton';
-=======
-
->>>>>>> 1f4ab6e5
+
 
 const ITEMS_PER_PAGE = 8;
 
@@ -24,15 +19,11 @@
   const [searchTerm, setSearchTerm] = useState('');
   const [currentPage, setCurrentPage] = useState(1);
   const [isExporting, setIsExporting] = useState(false);
-<<<<<<< HEAD
-  const [showFrancisChat, setShowFrancisChat] = useState(true);
-=======
   const [isChatOpen, setIsChatOpen] = useState(false);
   const [messages, setMessages] = useState<Array<{role: 'user' | 'assistant', content: string, timestamp: Date}>>([]);
   const [currentMessage, setCurrentMessage] = useState('');
   const [isLoadingMessage, setIsLoadingMessage] = useState(false);
   const messagesEndRef = useRef<HTMLDivElement>(null);
->>>>>>> 1f4ab6e5
 
   useEffect(() => {
     const fetchClients = async () => {
@@ -547,19 +538,6 @@
           </div>
         </div>
       </div>
-<<<<<<< HEAD
-      <FrancisFloatingButton 
-        position="right"
-        onClick={() => setShowFrancisChat(!showFrancisChat)}
-      />
-      {showFrancisChat && (
-        <div className="fixed inset-0 bg-black bg-opacity-50 z-50 flex justify-end">
-          <div className="bg-white w-full max-w-md h-full shadow-xl">
-            {/* <FrancisChat onClose={() => setShowFrancisChat(false)} /> */}
-          </div>
-        </div>
-      )}
-=======
 
       {/* Chat Francis flottant */}
       <div className="fixed bottom-6 right-6 z-50">
@@ -678,7 +656,6 @@
           </div>
         )}
       </div>
->>>>>>> 1f4ab6e5
     </div>
   );
 } 