import React, { useState, useRef, useEffect, useCallback } from 'react';
import { Button } from './ui/Button';
import { Mic, MicOff, CheckCircle } from 'lucide-react';

interface VoiceRecorderProps {
  onTranscriptionUpdate: (text: string) => void;
  onTranscriptionComplete: (text: string) => void;
  onError?: (error: string) => void;
  disabled?: boolean;
  className?: string;
  autoStart?: boolean;
}

const SpeechRecognition = (window as any).SpeechRecognition || (window as any).webkitSpeechRecognition;

export const VoiceRecorder: React.FC<VoiceRecorderProps> = ({
  onTranscriptionUpdate,
  onTranscriptionComplete,
  onError,
  disabled = false,
  className = '',
  autoStart = false,
}) => {
  const [isRecording, setIsRecording] = useState(false);
  const [isAvailable, setIsAvailable] = useState(true);
  
  const recognitionRef = useRef<any>(null);
  const accumulatedTextRef = useRef('');
  
<<<<<<< HEAD
  // Ref to hold the latest recording state to avoid stale closures in callbacks
  const isRecordingRef = useRef(isRecording);
  isRecordingRef.current = isRecording;

  useEffect(() => {
    if (!('webkitSpeechRecognition' in window) && !('SpeechRecognition' in window)) {
      setIsAvailable(false);
=======
  const mediaRecorderRef = useRef<MediaRecorder | null>(null);
  const audioChunksRef = useRef<Blob[]>([]);
  const streamRef = useRef<MediaStream | null>(null);
  const durationIntervalRef = useRef<NodeJS.Timeout | null>(null);
  const recognitionRef = useRef<any>(null);
  const accumulatedTextRef = useRef<string>('');
  const isRecordingRef = useRef<boolean>(false);
  const isAvailable = useRef<boolean>(true);

  useEffect(() => {
    if (!('webkitSpeechRecognition' in window) && !('SpeechRecognition' in window)) {
      isAvailable.current = false;
>>>>>>> c24e8150
      onError?.('La reconnaissance vocale n\'est pas supportée par votre navigateur');
      return;
    }

    const SpeechRecognition = window.SpeechRecognition || window.webkitSpeechRecognition;
    recognitionRef.current = new SpeechRecognition();
    recognitionRef.current.continuous = true;
    recognitionRef.current.interimResults = true;
    recognitionRef.current.lang = 'fr-FR';

    recognitionRef.current.onerror = (event) => {
      console.error('Erreur reconnaissance vocale:', event.error);
      if (event.error !== 'no-speech') {
        onError?.(`Erreur: ${event.error}`);
<<<<<<< HEAD
      }
      setIsRecording(false);
    };

    recognitionRef.current.onend = () => {
      if (isRecordingRef.current) {
        recognitionRef.current.start(); // Redémarrer si toujours en mode enregistrement
      }
    };

    if (autoStart) {
      handleButtonClick();
    }
=======
      }
      setIsRecording(false);
    };

    recognitionRef.current.onend = () => {
      if (isRecordingRef.current) {
        recognitionRef.current.start();
      }
    };

    recognitionRef.current.onresult = (event) => {
      let interimTranscript = '';
      let finalTranscript = '';
      
      for (let i = event.resultIndex; i < event.results.length; i++) {
        if (event.results[i].isFinal) {
          finalTranscript += event.results[i][0].transcript;
        } else {
          interimTranscript += event.results[i][0].transcript;
        }
      }
      
      accumulatedTextRef.current = finalTranscript || interimTranscript;
      onTranscriptionUpdate?.(accumulatedTextRef.current);
    };
>>>>>>> c24e8150

    return () => {
      if (recognitionRef.current) {
        recognitionRef.current.stop();
      }
    };
<<<<<<< HEAD
  }, [autoStart]);

  const handleButtonClick = () => {
    if (!isAvailable || disabled) return;
=======
  }, []);

  const handleButtonClick = () => {
    if (!isAvailable.current || disabled) return;
>>>>>>> c24e8150

    if (!isRecording) {
      accumulatedTextRef.current = '';
      recognitionRef.current.start();
      setIsRecording(true);
<<<<<<< HEAD
    } else {
      recognitionRef.current.stop();
      setIsRecording(false);
      onTranscriptionComplete(accumulatedTextRef.current);
    }
=======
      isRecordingRef.current = true;
    } else {
      recognitionRef.current.stop();
      setIsRecording(false);
      isRecordingRef.current = false;
      onTranscriptionComplete(accumulatedTextRef.current);
    }
  };

  // Formatage de la durée
  const formatDuration = (seconds: number) => {
    const mins = Math.floor(seconds / 60);
    const secs = seconds % 60;
    return `${mins}:${secs.toString().padStart(2, '0')}`;
>>>>>>> c24e8150
  };

  recognitionRef.current.onresult = (event: any) => {
    let interimTranscript = '';
    let finalTranscript = '';
    
    for (let i = event.resultIndex; i < event.results.length; i++) {
      const transcript = event.results[i][0].transcript;
      if (event.results[i].isFinal) {
        finalTranscript += transcript.trim() + ' ';
      } else {
        interimTranscript += transcript;
      }
    }

    onTranscriptionUpdate(accumulatedTextRef.current + finalTranscript + interimTranscript);
    
    if (finalTranscript) {
      accumulatedTextRef.current += finalTranscript;
    }
  };

  if (!isAvailable) {
    return (
      <div className={`flex flex-col items-center text-red-400 ${className}`}>
        <MicOff className="w-8 h-8" />
        <span className="text-sm mt-2">Reconnaissance vocale non disponible</span>
      </div>
    );
  }

  return (
    <div className={`flex flex-col items-center ${className}`}>
<<<<<<< HEAD
      <Button
        onClick={handleButtonClick}
        disabled={disabled}
        className={`relative w-16 h-16 rounded-full transition-all duration-300 ${
          isRecording 
            ? 'bg-red-500 hover:bg-red-600 animate-pulse' 
            : 'bg-green-500 hover:bg-green-600'
        }`}
      >
        {isRecording ? <MicOff size={28} /> : <Mic size={28} />}
      </Button>
      <div className="mt-3 flex items-center gap-2 text-sm text-gray-400">
        <CheckCircle className="w-4 h-4 text-green-500" />
        <span>Reconnaissance instantanée activée</span>
=======
      <button
        onClick={handleButtonClick}
        disabled={disabled || !isAvailable.current}
        className={`relative flex items-center justify-center w-16 h-16 rounded-full transition-all duration-300 ${isRecording ? 'bg-red-500 text-white' : 'bg-primary text-primary-foreground'}`}
      >
        {isRecording ? <MicOff size={28} /> : <Mic size={28} />}
      </button>
      
      <div className="mt-3 flex items-center gap-2 text-sm text-gray-400">
        {isAvailable.current ? (
          <>
            <CheckCircle className="w-4 h-4 text-green-500" />
            <span>Reconnaissance vocale activée</span>
          </>
        ) : (
          <>
            <AlertCircle className="w-4 h-4 text-red-500" />
            <span>Microphone non disponible</span>
          </>
        )}
>>>>>>> c24e8150
      </div>
    </div>
  );
}; <|MERGE_RESOLUTION|>--- conflicted
+++ resolved
@@ -1,22 +1,19 @@
-import React, { useState, useRef, useEffect, useCallback } from 'react';
-import { Button } from './ui/Button';
-import { Mic, MicOff, CheckCircle } from 'lucide-react';
+import React, { useState, useRef, useEffect } from 'react';
+import { Mic, MicOff, CheckCircle, AlertCircle } from 'lucide-react';
 
 interface VoiceRecorderProps {
-  onTranscriptionUpdate: (text: string) => void;
-  onTranscriptionComplete: (text: string) => void;
+  onTranscriptionUpdate?: (text: string) => void;
+  onTranscriptionComplete?: (text: string) => void;
   onError?: (error: string) => void;
   disabled?: boolean;
   className?: string;
   autoStart?: boolean;
 }
 
-const SpeechRecognition = (window as any).SpeechRecognition || (window as any).webkitSpeechRecognition;
-
 export const VoiceRecorder: React.FC<VoiceRecorderProps> = ({
-  onTranscriptionUpdate,
-  onTranscriptionComplete,
-  onError,
+  onTranscriptionUpdate = () => {},
+  onTranscriptionComplete = () => {},
+  onError = () => {},
   disabled = false,
   className = '',
   autoStart = false,
@@ -25,31 +22,13 @@
   const [isAvailable, setIsAvailable] = useState(true);
   
   const recognitionRef = useRef<any>(null);
-  const accumulatedTextRef = useRef('');
-  
-<<<<<<< HEAD
-  // Ref to hold the latest recording state to avoid stale closures in callbacks
-  const isRecordingRef = useRef(isRecording);
-  isRecordingRef.current = isRecording;
+  const accumulatedTextRef = useRef<string>('');
+  const isRecordingRef = useRef<boolean>(false);
 
   useEffect(() => {
     if (!('webkitSpeechRecognition' in window) && !('SpeechRecognition' in window)) {
       setIsAvailable(false);
-=======
-  const mediaRecorderRef = useRef<MediaRecorder | null>(null);
-  const audioChunksRef = useRef<Blob[]>([]);
-  const streamRef = useRef<MediaStream | null>(null);
-  const durationIntervalRef = useRef<NodeJS.Timeout | null>(null);
-  const recognitionRef = useRef<any>(null);
-  const accumulatedTextRef = useRef<string>('');
-  const isRecordingRef = useRef<boolean>(false);
-  const isAvailable = useRef<boolean>(true);
-
-  useEffect(() => {
-    if (!('webkitSpeechRecognition' in window) && !('SpeechRecognition' in window)) {
-      isAvailable.current = false;
->>>>>>> c24e8150
-      onError?.('La reconnaissance vocale n\'est pas supportée par votre navigateur');
+      onError('La reconnaissance vocale n\'est pas supportée par votre navigateur');
       return;
     }
 
@@ -59,27 +38,13 @@
     recognitionRef.current.interimResults = true;
     recognitionRef.current.lang = 'fr-FR';
 
-    recognitionRef.current.onerror = (event) => {
+    recognitionRef.current.onerror = (event: any) => {
       console.error('Erreur reconnaissance vocale:', event.error);
       if (event.error !== 'no-speech') {
-        onError?.(`Erreur: ${event.error}`);
-<<<<<<< HEAD
+        onError(`Erreur: ${event.error}`);
       }
       setIsRecording(false);
-    };
-
-    recognitionRef.current.onend = () => {
-      if (isRecordingRef.current) {
-        recognitionRef.current.start(); // Redémarrer si toujours en mode enregistrement
-      }
-    };
-
-    if (autoStart) {
-      handleButtonClick();
-    }
-=======
-      }
-      setIsRecording(false);
+      isRecordingRef.current = false;
     };
 
     recognitionRef.current.onend = () => {
@@ -88,85 +53,58 @@
       }
     };
 
-    recognitionRef.current.onresult = (event) => {
+    recognitionRef.current.onresult = (event: any) => {
       let interimTranscript = '';
       let finalTranscript = '';
       
       for (let i = event.resultIndex; i < event.results.length; i++) {
+        const transcript = event.results[i][0].transcript;
         if (event.results[i].isFinal) {
-          finalTranscript += event.results[i][0].transcript;
+          finalTranscript += transcript.trim() + ' ';
         } else {
-          interimTranscript += event.results[i][0].transcript;
+          interimTranscript += transcript;
         }
       }
       
-      accumulatedTextRef.current = finalTranscript || interimTranscript;
-      onTranscriptionUpdate?.(accumulatedTextRef.current);
+      if (finalTranscript) {
+        accumulatedTextRef.current += finalTranscript;
+        onTranscriptionUpdate(accumulatedTextRef.current);
+      } else if (interimTranscript) {
+        onTranscriptionUpdate(accumulatedTextRef.current + interimTranscript);
+      }
     };
->>>>>>> c24e8150
+
+    if (autoStart) {
+      handleButtonClick();
+    }
 
     return () => {
       if (recognitionRef.current) {
         recognitionRef.current.stop();
       }
     };
-<<<<<<< HEAD
   }, [autoStart]);
 
   const handleButtonClick = () => {
     if (!isAvailable || disabled) return;
-=======
-  }, []);
-
-  const handleButtonClick = () => {
-    if (!isAvailable.current || disabled) return;
->>>>>>> c24e8150
 
     if (!isRecording) {
       accumulatedTextRef.current = '';
-      recognitionRef.current.start();
-      setIsRecording(true);
-<<<<<<< HEAD
-    } else {
-      recognitionRef.current.stop();
-      setIsRecording(false);
-      onTranscriptionComplete(accumulatedTextRef.current);
-    }
-=======
-      isRecordingRef.current = true;
+      try {
+        recognitionRef.current.start();
+        setIsRecording(true);
+        isRecordingRef.current = true;
+      } catch (error) {
+        console.error('Error starting speech recognition:', error);
+        onError('Erreur lors du démarrage de la reconnaissance vocale');
+        setIsRecording(false);
+        isRecordingRef.current = false;
+      }
     } else {
       recognitionRef.current.stop();
       setIsRecording(false);
       isRecordingRef.current = false;
       onTranscriptionComplete(accumulatedTextRef.current);
-    }
-  };
-
-  // Formatage de la durée
-  const formatDuration = (seconds: number) => {
-    const mins = Math.floor(seconds / 60);
-    const secs = seconds % 60;
-    return `${mins}:${secs.toString().padStart(2, '0')}`;
->>>>>>> c24e8150
-  };
-
-  recognitionRef.current.onresult = (event: any) => {
-    let interimTranscript = '';
-    let finalTranscript = '';
-    
-    for (let i = event.resultIndex; i < event.results.length; i++) {
-      const transcript = event.results[i][0].transcript;
-      if (event.results[i].isFinal) {
-        finalTranscript += transcript.trim() + ' ';
-      } else {
-        interimTranscript += transcript;
-      }
-    }
-
-    onTranscriptionUpdate(accumulatedTextRef.current + finalTranscript + interimTranscript);
-    
-    if (finalTranscript) {
-      accumulatedTextRef.current += finalTranscript;
     }
   };
 
@@ -181,44 +119,22 @@
 
   return (
     <div className={`flex flex-col items-center ${className}`}>
-<<<<<<< HEAD
-      <Button
+      <button
         onClick={handleButtonClick}
         disabled={disabled}
-        className={`relative w-16 h-16 rounded-full transition-all duration-300 ${
+        className={`relative flex items-center justify-center w-16 h-16 rounded-full transition-all duration-300 ${
           isRecording 
-            ? 'bg-red-500 hover:bg-red-600 animate-pulse' 
-            : 'bg-green-500 hover:bg-green-600'
+            ? 'bg-red-500 text-white animate-pulse' 
+            : 'bg-primary text-primary-foreground hover:bg-primary/90'
         }`}
-      >
-        {isRecording ? <MicOff size={28} /> : <Mic size={28} />}
-      </Button>
-      <div className="mt-3 flex items-center gap-2 text-sm text-gray-400">
-        <CheckCircle className="w-4 h-4 text-green-500" />
-        <span>Reconnaissance instantanée activée</span>
-=======
-      <button
-        onClick={handleButtonClick}
-        disabled={disabled || !isAvailable.current}
-        className={`relative flex items-center justify-center w-16 h-16 rounded-full transition-all duration-300 ${isRecording ? 'bg-red-500 text-white' : 'bg-primary text-primary-foreground'}`}
       >
         {isRecording ? <MicOff size={28} /> : <Mic size={28} />}
       </button>
       
       <div className="mt-3 flex items-center gap-2 text-sm text-gray-400">
-        {isAvailable.current ? (
-          <>
-            <CheckCircle className="w-4 h-4 text-green-500" />
-            <span>Reconnaissance vocale activée</span>
-          </>
-        ) : (
-          <>
-            <AlertCircle className="w-4 h-4 text-red-500" />
-            <span>Microphone non disponible</span>
-          </>
-        )}
->>>>>>> c24e8150
+        <CheckCircle className="w-4 h-4 text-green-500" />
+        <span>Reconnaissance vocale {isRecording ? 'active' : 'prête'}</span>
       </div>
     </div>
   );
-}; +};